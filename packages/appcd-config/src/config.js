import appcdLogger from 'appcd-logger';
<<<<<<< HEAD
import fs from 'fs-extra';
=======
import fs from 'fs';
import gawk from 'gawk';
>>>>>>> 4dffba7b
import Metadata from './metadata';
import path from 'path';
import vm from 'vm';

import { EventEmitter } from 'events';
import { isFile } from 'appcd-fs';
import { expandPath } from 'appcd-path';
import { parse } from 'babylon';
import { wrap } from 'module';

const { log } = appcdLogger('appcd:config');

/**
 * A config model that loads config files, retrieves settings, changes settings,
 * emits change events, and validates settings based on metadata.
 *
 * @extends {EventEmitter}
 */
export default class Config extends EventEmitter {
	/**
	 * Creates a config instance.
	 *
	 * @param {Object} [opts] - Various options.
	 * @param {Object} [opts.config] - A object to initialize the config with.
	 * Note that if a `configFile` is also specified, this `config` is applied
	 * AFTER the config file has been loaded.
	 * @param {String} [opts.configFile] - The path to a .js or .json config
	 * file to load.
	 * @access public
	 */
	constructor(opts = {}) {
		super();

		/**
		 * Config option metadata.
		 * @type {Metadata}
		 * @access public
		 */
		this.meta = new Metadata();

		/**
		 * The internal values object. This object can be accessed directly,
		 * though it is only recommended for read operations. Any write
		 * operations will not be detected and the `change` event will not be
		 * emitted.
		 * @type {Object}
		 * @access public
		 */
		this.values = gawk({});

		this.filename = 'config.json';

		this.location = expandPath(path.join(this.get('home', '~/.appcelerator/appcd'), this.filename));

		if (opts.configFile) {
			this.load(opts.configFile);
		}

		if (opts.config) {
			if (typeof opts.config !== 'object' || Array.isArray(opts.config)) {
				throw new TypeError('Expected config to be an object');
			}
			this.merge(opts.config, { overrideReadonly: true, write: false });
		}
	}

	/**
	 * Loads a config file and merges it into this config instance. It supports
	 * both `.js` and `.json` config files. `.js` config files must export an
	 * object and may optionally contain metadata per config property describing
	 * the datatype and readonly access.
	 *
	 * @param {String} file - The path to a .js or .json config file to load.
	 * @returns {Config}
	 * @access public
	 */
	load(file) {
		if (!file || typeof file !== 'string') {
			throw new TypeError('Expected config file to be a string');
		}

		const ext = path.extname(file);
		if (ext !== '.js' && ext !== '.json') {
			throw new Error('Config file must be a JavaScript or JSON file');
		}

		if (!isFile(file)) {
			throw new Error(`Config file not found: ${file}`);
		}

		// load the metadata file
		// note that this metadata will be overwritten by any inline metadata in
		// the .js file
		this.meta.load(file + '.metadata');

		if (ext === '.json') {
			try {
				log(`Loading JSON config file: ${file}`);
				this.merge(JSON.parse(fs.readFileSync(file)), { overrideReadonly: true });
			} catch (e) {
				throw new Error(`Failed to load config file: ${e}`);
			}
			return this;
		}

		log(`Loading JavaScript config file: ${file}`);
		return this.parseJS(fs.readFileSync(file, 'utf8'), file);
	}

	/**
	 * Parses a string of JavaScript and evaluates it.
	 *
	 * @param {String} code - A string of JavaScript code to parse and eval.
	 * @param {String} [file] - The path to the source file.
	 * @returns {Config}
	 * @access public
	 */
	parseJS(code, file) {
		if (typeof code !== 'string') {
			throw new TypeError('Expected code to be a string');
		}

		code = code.trim();

		if (code === '#!') {
			return this;
		}

		// strip the shebang
		if (code.length > 1 && code[0] === '#' && code[1] === '!') {
			const p = code.indexOf('\n', 2);
			const q = code.indexOf('\r', 2);
			if (p === -1 && q === -1) {
				return this;
			}
			code = code.slice(p === -1 ? q : p);
		}

		// parse the JavaScript AST using Babylon
		let ast;
		try {
			log('Parsing AST...');
			ast = parse(code, {
				plugins: [
					'asyncGenerators',
					'classProperties',
					'doExpressions',
					'dynamicImport',
					'exportExtensions',
					'functionBind',
					'functionSent',
					'objectRestSpread'
				],
				sourceType: 'module'
			});

			this.meta.parse(ast);
		} catch (e) {
			throw new Error(`Failed to load config file: ${e.toString()}`);
		}

		// setup our module to be evaluated
		const ctx = { exports: {} };

		try {
			const compiled = vm.runInNewContext(wrap(code), {
				filename: file && path.basename(file),
				lineOffset: 0,
				displayErrors: false
			});
			const args = [ ctx.exports, require, ctx, file ? path.basename(file) : '', file ? path.dirname(file) : '' ];
			compiled.apply(ctx.exports, args);
		} catch (e) {
			throw new Error(`Failed to load config file: ${e.toString()}`);
		}

		if (!ctx.exports || typeof ctx.exports !== 'object' || Array.isArray(ctx.exports)) {
			throw new Error('Expected config file to export an object');
		}

		this.merge(ctx.exports, { overrideReadonly: true });

		return this;
	}

	/**
	 * Gets a config setting.
	 *
	 * @param {String} key - The dot-notation config key.
	 * @param {*} [defaultValue] - The default value to return if the specified key is not found.
	 * @returns {*} The config value.
	 * @access public
	 */
	get(key, defaultValue) {
		let it = this.values;

		if (key) {
			if (typeof key !== 'string') {
				throw new TypeError('Expected key to be a string');
			}

			const parts = key.split('.');

			for (let i = 0, k; it !== undefined && (k = parts[i++]);) {
				if (typeof it !== 'object' || Array.isArray(it)) {
					return defaultValue;
				}
				it = it[k];
			}
		}

		return it !== undefined ? it : defaultValue;
	}

	/**
	 * Pushes a value onto the end of a config setting
	 * @param  {String} key   The dot-notation config key
	 * @param  {String} value The config balue
	 * @returns {Config}
	 * @emits Config#change
	 * @access public
	 */
	push(key, value) {
		debugger;
		if (!key || (typeof key !== 'string')) {
			throw new TypeError('Expected key to be a string');
		}

		if (!Array.isArray(value)) {
			value = [ value ];
		}

		this.meta.validate(key, value, { action: 'push' });
		key.split('.').reduce((obj, part, i, arr) => {
			if (i + 1 === arr.length) {
				// check if any descendant is read-only
				this.hasReadonlyDescendant(obj[part], key, 'set');
				if (!Array.isArray(obj[part])) {
					if (obj[part]) {
						obj[part] = [ obj[part] ];
					} else {
						obj[part] = [];
					}
				}
				obj[part].push.apply(obj[part], value);
			} else if (typeof obj[part] !== 'object' || Array.isArray(obj[part])) {
				this.hasReadonlyDescendant(obj[part], key, 'set');
				obj[part] = {};
			}
			return obj[part];
		}, this.values);

		this.emit('change');
		this.save();
		return this;
	}

	/**
	 * Adds a value to the start of a config setting
	 * @param  {String} key   The dot-notation config key
	 * @param  {String} value The config balue
	 * @returns {Config}
	 * @emits Config#change
	 * @access public
	 */
	unshift(key, value) {
		if (!key || (typeof key !== 'string')) {
			throw new TypeError('Expected key to be a string or object');
		}

		if (!Array.isArray(value)) {
			value = [ value ];
		}

		this.meta.validate(key, value, { action: 'push' });

		key.split('.').reduce((obj, part, i, arr) => {
			if (i + 1 === arr.length) {
				// check if any descendant is read-only
				this.hasReadonlyDescendant(obj[part], key, 'unshift');
				if (!Array.isArray(obj[part])) {
					if (obj[part]) {
						obj[part] = [ obj[part] ];
					} else {
						obj[part] = [];
					}
				}
				obj[part].unshift.apply(obj[part], value);
			}
			return obj[part];
		}, this.values);

		this.emit('change');
		this.save();
		return this;
	}

	/**
	 * Remove the first value of the config setting and return it
	 * @param  {String} key The dot-notation config key
	 * @returns {*} value The value removed from the config setting
	 */
	shift(key) {
		let it = this.values;

		if (!key || (typeof key !== 'string')) {
			throw new TypeError('Expected key to be a string or object');
		}

		const parts = key.split('.');

		for (let i = 0, k; it !== undefined && (k = parts[i++]);) {
			it = it[k];
		}

		if (!Array.isArray(it)) {
			throw Error('Value is not an array');
		}
		const val = it.shift();
		this.save();
		return val;
	}

	/**
	 * Remove the first value of the config setting and return it
	 * @param  {String} key The dot-notation config key
	 * @returns {*} value The value removed from the config setting
	 */
	pop(key) {
		let it = this.values;

		if (!key || (typeof key !== 'string')) {
			throw new TypeError('Expected key to be a string or object');
		}

		const parts = key.split('.');

		for (let i = 0, k; it !== undefined && (k = parts[i++]);) {
			it = it[k];
		}

		if (!Array.isArray(it)) {
			throw Error('Value is not an array');
		}
		this.emit('change');
		const val = it.pop();
		console.log(it);
		this.save();
		return val;
	}

	/**
	 * Sets a config setting.
	 *
	 * @param {String} key - The dot-notation config key.
	 * @param {*} value - The config value.
	 * @returns {Config}
	 * @emits Config#change
	 * @access public
	 */
	set(key, value) {
		if (!key || (typeof key !== 'string' && (typeof key !== 'object' || Array.isArray(key)))) {
			throw new TypeError('Expected key to be a string or object');
		}

		if (typeof key === 'string') {
			this.meta.validate(key, value, { action: 'set' });

			key.split('.').reduce((obj, part, i, arr) => {
				if (i + 1 === arr.length) {
					// check if any descendant is read-only
					this.hasReadonlyDescendant(obj[part], key, 'set');
					obj[part] = value;
				} else if (typeof obj[part] !== 'object' || Array.isArray(obj[part])) {
					this.hasReadonlyDescendant(obj[part], key, 'set');
					obj[part] = {};
				}
				return obj[part];
			}, this.values);
		} else {
			// key is an object object
			this.merge(key);
		}

		this.emit('change');
		this.save();
		return this;
	}

	/**
	 * Deletes a config setting.
	 *
	 * @param {String} key - The dot-notation config key.
	 * @returns {Boolean} Returns `true` if the key was found, otherwise `false`.
	 * @access public
	 */
	delete(key) {
		const _t = this;
		const m = this.meta.get(key);
		if (m && m.readonly) {
			throw Error('Not allowed to delete read-only property');
		}

		return (function walk(parts, obj) {
			const part = parts.shift();
			if (parts.length) {
				if (obj.hasOwnProperty(part)) {
					const result = walk(parts, obj[part]);
					if (result && Object.keys(obj[part]).length === 0) {
						delete obj[part];
					}
					return result;
				}
			} else if (obj[part]) {
				// check if any descendant is read-only
				_t.hasReadonlyDescendant(obj[part], key, 'delete');

				delete obj[part];
				_t.emit('change');
				_t.save();
				return true;
			}
			return false;
		}(key.split('.'), this.values));
	}

	/**
	 * Determines if an object contains any properties that are read-only. If it does, then an error
	 * is thrown.
	 *
	 * @param {Object} obj - The object to scan.
	 * @param {String} key - The current key to use when looking up the object's metadata.
	 * @param {String} action - The action to use in the exception message. This is either `set` or
	 * `delete`.
	 * @access private
	 */
	hasReadonlyDescendant(obj, key, action) {
		const m = this.meta.get(key);
		if (m && m.readonly) {
			throw Error(`Not allowed to ${action} property with nested read-only property`);
		}

		if (obj && typeof obj === 'object') {
			for (const k of Object.keys(obj)) {
				this.hasReadonlyDescendant(obj[k], `${key}.${k}`, action);
			}
		}
	}

	/**
	 * Merges an object into the current config.
	 *
	 * @param {Object} values - The values to merge in.
	 * @param {Object} [opts] - Various options.
 	 * @param {Boolean} [opts.overrideReadonly=false] - When true, does not
 	 * enforce readonly.
	 * @returns {Config}
	 * @access public
	 */
	merge(values, opts = {}) {
		if (!values || typeof values !== 'object' || Array.isArray(values)) {
			return this;
		}

		const merger = (dest, src, scope = []) => {
			for (const key of Object.keys(src)) {
				const value = src[key];

				scope.push(key);
				this.meta.validate(scope.join('.'), value, opts);

				if (Array.isArray(value)) {
					if (Array.isArray(dest[key])) {
						dest[key].push.apply(dest[key], value);
					} else {
						dest[key] = value.slice();
					}
				} else if (typeof value === 'object' && value !== null) {
					if (typeof dest[key] !== 'object' || dest[key] === null) {
						dest[key] = {};
					}
					merger(dest[key], value, scope);
				} else if (typeof value !== 'undefined') {
					dest[key] = value;
				}

				scope.pop();
			}
		};

		merger(this.values, values);
		if (opts.write) {
			this.save();
		}
		return this;
	}

	/**
	 * Returns a string prepresentation of the configuration.
	 *
	 * @param {Number} [indentation=2] The number of spaces to indent the JSON
	 * formatted output.
	 * @returns {String}
	 * @access public
	 */
	toString(indentation = 2) {
		return JSON.stringify(this.values, null, Math.max(indentation, 0));
	}

<<<<<<< HEAD
	save() {
		try {
			const homeDir = expandPath(this.get('home', '~/.appcelerator/appcd'));
			fs.ensureDirSync(homeDir);
			const tmpFile = this.location + '.' + Date.now() + '.tmp';
			fs.writeFileSync(tmpFile, this.toString());
			console.log(this.location);
			fs.renameSync(tmpFile, this.location);
			console.log(fs.existsSync(this.location));
			console.log(this.toString());
		} catch (e) {
			console.log(e);
		}
=======
	/**
	 * Adds a listener for config changes.
	 *
	 * @param {String|Array.<String>} [filter] - A property name or array of nested properties to
	 * watch.
	 * @param {Function} listener - The function to call when something changes.
	 * @returns {Config}
	 * @access public
	 */
	watch(filter, listener) {
		gawk.watch(this.values, filter, listener);
		return this;
	}

	/**
	 * Removes a config listener.
	 *
	 * @param {Function} listener - The listener callback function.
	 * @returns {Config}
	 * @access public
	 */
	unwatch(listener) {
		gawk.unwatch(this.values, listener);
		return this;
>>>>>>> 4dffba7b
	}
}<|MERGE_RESOLUTION|>--- conflicted
+++ resolved
@@ -1,10 +1,6 @@
 import appcdLogger from 'appcd-logger';
-<<<<<<< HEAD
 import fs from 'fs-extra';
-=======
-import fs from 'fs';
 import gawk from 'gawk';
->>>>>>> 4dffba7b
 import Metadata from './metadata';
 import path from 'path';
 import vm from 'vm';
@@ -514,7 +510,6 @@
 		return JSON.stringify(this.values, null, Math.max(indentation, 0));
 	}
 
-<<<<<<< HEAD
 	save() {
 		try {
 			const homeDir = expandPath(this.get('home', '~/.appcelerator/appcd'));
@@ -528,7 +523,7 @@
 		} catch (e) {
 			console.log(e);
 		}
-=======
+	}
 	/**
 	 * Adds a listener for config changes.
 	 *
@@ -553,6 +548,5 @@
 	unwatch(listener) {
 		gawk.unwatch(this.values, listener);
 		return this;
->>>>>>> 4dffba7b
 	}
 }