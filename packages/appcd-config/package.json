--- conflicted
+++ resolved
@@ -23,11 +23,8 @@
     "babel-types": "^6.26.0",
     "babylon": "^6.17.4",
     "doctrine": "^2.0.0",
-<<<<<<< HEAD
     "fs-extra": "^4.0.2",
-=======
     "gawk": "^4.3.0",
->>>>>>> 4dffba7b
     "source-map-support": "^0.5.0"
   },
   "devDependencies": {
