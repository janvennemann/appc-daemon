{
  "name": "appcd-default-plugins",
  "version": "1.0.0-1",
  "description": "A psuedo package that bundles all default appcd plugins.",
  "main": "./index",
  "author": "Axway, Inc. <npmjs@appcelerator.com>",
  "maintainers": [
    "Chris Barber <cbarber@axway.com>"
  ],
  "license": "Apache-2.0",
  "coming soon": {
    "appcd-plugin-titanium": "*"
  },
  "dependencies": {
<<<<<<< HEAD
    "appcd-plugin-android": "1.0.0-0",
    "appcd-plugin-genymotion": "1.0.0-0",
    "appcd-plugin-jdk": "1.0.0-0",
    "appcd-plugin-system-info": "1.0.0-0",
    "appcd-plugin-windows": "1.0.0-0"
=======
    "appcd-plugin-android": "1.0.0-1",
    "appcd-plugin-ios": "1.0.0-1",
    "appcd-plugin-jdk": "1.0.0-1",
    "appcd-plugin-system-info": "1.0.0-1",
    "appcd-plugin-windows": "1.0.0-1"
>>>>>>> 45cd629a
  },
  "homepage": "https://github.com/appcelerator/appc-daemon#readme",
  "bugs": "https://github.com/appcelerator/appc-daemon/issues",
  "repository": {
    "type": "git",
    "url": "git+https://github.com/appcelerator/appc-daemon.git"
  }
}<|MERGE_RESOLUTION|>--- conflicted
+++ resolved
@@ -12,19 +12,12 @@
     "appcd-plugin-titanium": "*"
   },
   "dependencies": {
-<<<<<<< HEAD
-    "appcd-plugin-android": "1.0.0-0",
+    "appcd-plugin-android": "1.0.0-1",
     "appcd-plugin-genymotion": "1.0.0-0",
-    "appcd-plugin-jdk": "1.0.0-0",
-    "appcd-plugin-system-info": "1.0.0-0",
-    "appcd-plugin-windows": "1.0.0-0"
-=======
-    "appcd-plugin-android": "1.0.0-1",
     "appcd-plugin-ios": "1.0.0-1",
     "appcd-plugin-jdk": "1.0.0-1",
     "appcd-plugin-system-info": "1.0.0-1",
     "appcd-plugin-windows": "1.0.0-1"
->>>>>>> 45cd629a
   },
   "homepage": "https://github.com/appcelerator/appc-daemon#readme",
   "bugs": "https://github.com/appcelerator/appc-daemon/issues",
