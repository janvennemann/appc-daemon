--- conflicted
+++ resolved
@@ -31,12 +31,8 @@
     "appcd-logger": "0.1.0",
     "appcd-nodejs": "0.1.0",
     "appcd-path": "0.1.0",
-<<<<<<< HEAD
     "appcd-response": "0.1.0",
-    "appcd-util": "0.1.0",
-=======
     "appcd-util": "0.1.1",
->>>>>>> 860fb0fc
     "cli-kit": "^0.0.3",
     "cli-table2": "^0.2.0",
     "source-map-support": "^0.5.0"
